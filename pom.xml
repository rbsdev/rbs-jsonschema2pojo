--- conflicted
+++ resolved
@@ -198,15 +198,9 @@
     <dependencyManagement>
         <dependencies>
             <dependency>
-<<<<<<< HEAD
-                <groupId>org.codehaus.jackson</groupId>
-                <artifactId>jackson-mapper-asl</artifactId>
-                <version>1.9.6</version>
-=======
                 <groupId>com.fasterxml.jackson.core</groupId>
                 <artifactId>jackson-databind</artifactId>
                 <version>2.0.0</version>
->>>>>>> 3a97cccc
             </dependency>
             <dependency>
                 <groupId>com.sun.codemodel</groupId>
